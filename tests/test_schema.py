--- conflicted
+++ resolved
@@ -473,7 +473,6 @@
     assert schema.fields[1] == {"name": "age", "type": "bad"}
 
 
-<<<<<<< HEAD
 unzipped_dir = "tests/fixtures/output-unzipped"
 
 
@@ -514,7 +513,8 @@
     pretty_xml_tmp_path.write_text(pretty_xml)
 
     assert pretty_xml.strip() == pretty_xml_fixture_path.read_text().strip()
-=======
+
+    
 def test_schema_pprint_1029():
     descriptor = {
         "fields": [
@@ -527,5 +527,4 @@
     expected = """{'fields': [{'format': 'default', 'name': 'test_1', 'type': 'string'},
             {'format': 'default', 'name': 'test_2', 'type': 'string'},
             {'format': 'default', 'name': 'test_3', 'type': 'string'}]}"""
-    assert repr(schema) == expected
->>>>>>> ab030f12
+    assert repr(schema) == expected