--- conflicted
+++ resolved
@@ -16,16 +16,6 @@
 from ..pipeline import Pipeline
 from ..dialect import Dialect, Control
 from ..system import system
-<<<<<<< HEAD
-=======
-from ..field import Field
-from ..row import Row
-from .analyze import analyze
-from .describe import describe
-from .extract import extract
-from .transform import transform
-from .validate import validate
->>>>>>> 3fe7904b
 from .. import settings
 from .. import helpers
 from .. import errors
@@ -56,6 +46,7 @@
 
     """
 
+    analyze = methods.analyze
     describe = methods.describe
     extract = methods.extract
     validate = methods.validate  # type: ignore
@@ -256,19 +247,11 @@
     It defaults to 'md5'.
     """
 
-<<<<<<< HEAD
     encoding: Optional[str]
     """
     Source encoding.
     If not set, it'll be inferred from `source`.
     """
-=======
-    describe = staticmethod(describe)
-    extract = extract
-    transform = transform
-    validate = validate
-    analyze = analyze
->>>>>>> 3fe7904b
 
     mediatype: Optional[str]
     """
