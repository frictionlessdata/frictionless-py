from __future__ import annotations
from ...plugin import Plugin
from urllib.parse import urlparse
from .control import GithubControl
from .manager import GithubManager
from typing import TYPE_CHECKING, Optional


if TYPE_CHECKING:
    from ... import portals


# Plugin


class GithubPlugin(Plugin):
    """Plugin for Github"""

    # Hooks

    # TODO: improve
    def create_manager(
        self, source: str, *, control: Optional[portals.GithubControl] = None
    ):
        if isinstance(source, str):
            parsed = urlparse(source)
            if not control or isinstance(control, GithubControl):
                if parsed.netloc == "github.com":
                    control = control or GithubControl()
<<<<<<< HEAD
                    splited_url = parsed.path.split("/")[1:]
                    if len(splited_url) == 1:
                        control.user = splited_url[0]
                        return GithubManager(control)
                    if len(splited_url) == 2:
                        control.user, control.repo = splited_url
                    return GithubManager(control)
        if not source and isinstance(control, GithubControl):
            return GithubManager(control=control)
=======
                    user, repo = parsed.path.split("/")[1:]
                    control.user = user
                    if repo:
                        control.repo = repo
                    return GithubManager(control)

    def select_Control(self, type):
        if type == "github":
            return GithubControl
>>>>>>> 2177fa2e
<|MERGE_RESOLUTION|>--- conflicted
+++ resolved
@@ -27,7 +27,6 @@
             if not control or isinstance(control, GithubControl):
                 if parsed.netloc == "github.com":
                     control = control or GithubControl()
-<<<<<<< HEAD
                     splited_url = parsed.path.split("/")[1:]
                     if len(splited_url) == 1:
                         control.user = splited_url[0]
@@ -37,14 +36,7 @@
                     return GithubManager(control)
         if not source and isinstance(control, GithubControl):
             return GithubManager(control=control)
-=======
-                    user, repo = parsed.path.split("/")[1:]
-                    control.user = user
-                    if repo:
-                        control.repo = repo
-                    return GithubManager(control)
 
     def select_Control(self, type):
         if type == "github":
-            return GithubControl
->>>>>>> 2177fa2e
+            return GithubControl