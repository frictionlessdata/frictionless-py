--- conflicted
+++ resolved
@@ -228,13 +228,8 @@
     }
 
     @classmethod
-<<<<<<< HEAD
     def metadata_select_class(cls, type: Optional[str]):
-        return system.select_field_class(type)
-=======
-    def metadata_select_class(cls, type):
         return system.select_field_class(type or settings.DEFAULT_FIELD_TYPE_SPECS_V1)
->>>>>>> fdcb91ee
 
     @classmethod
     def metadata_transform(cls, descriptor: IDescriptor):
