--- conflicted
+++ resolved
@@ -39,58 +39,6 @@
         {'id': 1, 'name': 'english'},
         {'id': 2, 'name': '中国人'},
 
-<<<<<<< HEAD
-    ```
-=======
-        homepage? (str): A URL for the home on the web that is related to this package.
-            For example, github repository or ckan dataset address.
-
-        version? (str): A version string identifying the version of the package.
-            It should conform to the Semantic Versioning requirements and
-            should follow the Data Package Version pattern.
-
-        contributors? (dict[]): The people or organizations who contributed to this package.
-            It MUST be an array. Each entry is a Contributor and MUST be an object.
-            A Contributor MUST have a title property and MAY contain
-            path, email, role and organization properties.
-
-        keywords? (str[]): An Array of string keywords to assist users searching.
-            For example, ['data', 'fiscal']
-
-        image? (str): An image to use for this data package.
-            For example, when showing the package in a listing.
-
-        created? (str): The datetime on which this was created.
-            The datetime must conform to the string formats for RFC3339 datetime,
-
-        innerpath? (str): A ZIP datapackage descriptor inner path.
-            Path to the package descriptor inside the ZIP datapackage.
-            Example: some/folder/datapackage.yaml
-            Default: datapackage.json, datapackage.yaml or datapackage.yml
-
-        basepath? (str): A basepath of the resource
-            The fullpath of the resource is joined `basepath` and /path`
-
-        detector? (Detector): File/table detector.
-            For more information, please check the Detector documentation.
-
-        onerror? (ignore|warn|raise): Behaviour if there is an error.
-            It defaults to 'ignore'. The default mode will ignore all errors
-            on resource level and they should be handled by the user
-            being available in Header and Row objects.
-
-        trusted? (bool): Don't raise an exception on unsafe paths.
-            A path provided as a part of the descriptor considered unsafe
-            if there are path traversing or the path is absolute.
-            A path provided as `source` or `path` is alway trusted.
-
-        hashing? (str): a hashing algorithm for resources
-            It defaults to 'md5'.
-
-        dialect? (dict|Dialect): Table dialect.
-            For more information, please check the Dialect documentation.
->>>>>>> b7f5dc59
-
     """
 
     analyze = methods.analyze
@@ -103,7 +51,6 @@
         self,
         source: Optional[Any] = None,
         *,
-<<<<<<< HEAD
         # Standard
         name: Optional[str] = None,
         title: Optional[str] = None,
@@ -119,43 +66,15 @@
         created: Optional[str] = None,
         resources: List[Resource] = [],
         # Software
-        innerpath: str = settings.DEFAULT_PACKAGE_INNERPATH,
+        innerpath: Optional[str] = None,
         basepath: str = settings.DEFAULT_BASEPATH,
         onerror: IOnerror = settings.DEFAULT_ONERROR,
         trusted: bool = settings.DEFAULT_TRUSTED,
         detector: Optional[Detector] = None,
         control: Optional[Control] = None,
-=======
-        descriptor=None,
-        # Spec
-        resources=None,
-        id=None,
-        name=None,
-        title=None,
-        description=None,
-        licenses=None,
-        sources=None,
-        profile=None,
-        homepage=None,
-        version=None,
-        contributors=None,
-        keywords=None,
-        image=None,
-        created=None,
-        # Extra
-        innerpath="",
-        basepath="",
-        detector=None,
-        onerror="ignore",
-        trusted=False,
-        hashing=None,
-        dialect=None,
->>>>>>> b7f5dc59
     ):
 
         # Store state
-        self.resources = resources.copy()
-        self.id = id
         self.name = name
         self.title = title
         self.description = description
@@ -168,6 +87,7 @@
         self.image = image
         self.version = version
         self.created = created
+        self.resources = resources.copy()
         self.innerpath = innerpath
         self.basepath = basepath
         self.onerror = onerror
@@ -197,8 +117,8 @@
 
             # Compressed
             elif helpers.is_zip_descriptor(source):
-                innerpath = options.get("innerpath", settings.DEFAULT_PACKAGE_INNERPATH)
-                source = unzip_package(source, innerpath)
+                innerpath = options.get("innerpath")
+                source = unzip_package(source, innerpath=innerpath)
 
             # Expandable
             elif helpers.is_expandable_source(source):
@@ -308,12 +228,12 @@
     It can be dicts or Resource instances
     """
 
-    innerpath: str
+    innerpath: Optional[str]
     """
     A ZIP datapackage descriptor inner path.
     Path to the package descriptor inside the ZIP datapackage.
     Example: some/folder/datapackage.yaml
-    Default: datapackage.json
+    Default: datapackage.json, datapackage.yaml or datapackage.yml
     """
 
     basepath: str
@@ -838,7 +758,7 @@
 
 
 # NOTE: review if we can improve this code / move to a better place
-def unzip_package(path: str, innerpath: str) -> str:
+def unzip_package(path: str, *, innerpath: Optional[str] = None) -> str:
     with Resource(path=path, compression=None) as resource:
         byte_stream = resource.byte_stream
         if resource.remote:
@@ -849,5 +769,13 @@
             tempdir = tempfile.mkdtemp()
             zip.extractall(tempdir)
             atexit.register(shutil.rmtree, tempdir)
+            if innerpath is None:
+                innerpath = "datapackage.json"
+                extensions = ("json", "yaml", "yml")
+                default_names = (f"datapackage.{ext}" for ext in extensions)
+                for name in default_names:
+                    if os.path.isfile(os.path.join(tempdir, name)):
+                        innerpath = name
+                        break
             descriptor = os.path.join(tempdir, innerpath)
     return descriptor