<<<<<<< HEAD
# TODO: rename into program
=======
import sys
>>>>>>> 8ba26211
import typer
from typing import Optional
from .. import settings


# Program


# TODO: remove this hack when Typer supports not-found commands catching
# https://github.com/tiangolo/typer/issues/18
class Program(typer.Typer):
    def __call__(self, *args, **kwargs):
        if sys.argv[1].count("."):
            sys.argv = [sys.argv[0], "summary", sys.argv[1]]
        return super().__call__(*args, **kwargs)


program = Program()


# Helpers


def version(value: bool):
    if value:
        typer.echo(settings.VERSION)
        raise typer.Exit()


# Command


@program.callback()
def program_main(
    version: Optional[bool] = typer.Option(None, "--version", callback=version)
):
    """Describe, extract, validate and transform tabular data."""
    pass<|MERGE_RESOLUTION|>--- conflicted
+++ resolved
@@ -1,8 +1,5 @@
-<<<<<<< HEAD
 # TODO: rename into program
-=======
 import sys
->>>>>>> 8ba26211
 import typer
 from typing import Optional
 from .. import settings
