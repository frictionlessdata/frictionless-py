<<<<<<< HEAD
from .main import program

# Register modules
from . import api
from . import describe
from . import extract
from . import transform
from . import validate
=======
from .api import program_api
from .describe import program_describe
from .extract import program_extract
from .summary import program_summary
from .main import program, program_main
from .transform import program_transform
from .validate import program_validate
>>>>>>> 8ba26211
<|MERGE_RESOLUTION|>--- conflicted
+++ resolved
@@ -1,18 +1,9 @@
-<<<<<<< HEAD
 from .main import program
 
 # Register modules
 from . import api
 from . import describe
 from . import extract
+from . import summary
 from . import transform
-from . import validate
-=======
-from .api import program_api
-from .describe import program_describe
-from .extract import program_extract
-from .summary import program_summary
-from .main import program, program_main
-from .transform import program_transform
-from .validate import program_validate
->>>>>>> 8ba26211
+from . import validate