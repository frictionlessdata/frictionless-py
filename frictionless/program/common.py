from typer import Argument, Option
from .. import settings

# TODO: migrate to click options to encapsulate types (or we can set types here)?

# Source

source = Argument(
    default=None,
    help="Data source [default: stdin]",
)

type = Option(
    default=None,
    help='Specify type e.g. "package"',
)

# File

path = Option(
    default=None,
    help="Specify the data path explicitly (e.g. you need to use it if your data is JSON)",
)

scheme = Option(
    default=None,
    help="Specify scheme  [default: inferred]",
)

format = Option(
    default=None,
    help="Specify format  [default: inferred]",
)

hashing = Option(
    default=None,
    help="Specify hashing algorithm  [default: inferred]",
)

encoding = Option(
    default=None,
    help="Specify encoding  [default: inferred]",
)

innerpath = Option(
    default=None,
    help="Specify in-archive path  [default: first]",
)

compression = Option(
    default=None,
    help="Specify compression  [default: inferred]",
)

# Control

control = Option(
    default=None,
    help="An inline JSON object or a path to a JSON file that provides the control (configuration for the data Loader)",
)

# Dialect

dialect = Option(
    default=None,
    help="An inline JSON object or a path to a JSON file that provides the dialect (configuration for the parser)",
)


sheet = Option(
    default=None,
    help="The sheet to use from the input data (only with XLS and ODS files/plugins)",
)

table = Option(
    default=None,
    help="The table to use from the SQL database (SQL plugin)",
)

keys = Option(
    default=None,
    help="The keys to use as column names for the Inline or JSON data plugins",
)


keyed = Option(
    default=None,
    help="Whether the input data is keyed for the Inline or JSON data plugins",
)


# Layout

header_rows = Option(
    default=None,
    help="Comma-separated row numbers [default: inferred]",
)

header_join = Option(
    default=None,
    help="Multiline header joiner [default: inferred]",
)

pick_fields = Option(
    default=None,
    help='Comma-separated fields to pick e.g. "1,name1"',
)

skip_fields = Option(
    default=None,
    help='Comma-separated fields to skip e.g. "2,name2"',
)

limit_fields = Option(
    default=None,
    help='Limit fields by this integer e.g. "10"',
)

offset_fields = Option(
    default=None,
    help='Offset fields by this integer e.g "5"',
)

pick_rows = Option(
    default=None,
    help='Comma-separated rows to pick e.g. "1,<blank>"',
)

skip_rows = Option(
    default=None,
    help='Comma-separated rows to skip e.g. "2,3,4,5"',
)

limit_rows = Option(
    default=None,
    help='Limit rows by this integer e.g "100"',
)

offset_rows = Option(
    default=None,
    help='Offset rows by this integer e.g. "50"',
)

# Schema

schema = Option(
    default=None,
    help="Specify a path to a schema",
)

# Stats

stats = Option(
    default=None,
    help="Infer stats",
)

stats_hash = Option(
    default=None,
    help="Expected hash based on hashing option",
)

stats_bytes = Option(
    default=None,
    help="Expected size in bytes",
)

stats_fields = Option(
    default=None,
    help="Expected amount of fields",
)

stats_rows = Option(
    default=None,
    help="Expected amount of rows",
)

# Detector

buffer_size = Option(
    default=settings.DEFAULT_BUFFER_SIZE,
    help="Limit the amount of bytes to be extracted as a buffer",
)

sample_size = Option(
    default=settings.DEFAULT_SAMPLE_SIZE,
    help="Limit the number of rows to be extracted as a sample",
)

field_type = Option(
    default=None,
    help="Force all the fields to have this type",
)

field_names = Option(
    default=None,
    help="Comma-separated list of field names",
)

field_confidence = Option(
    default=settings.DEFAULT_FIELD_CONFIDENCE,
    help=(
        "Infer confidence. A float from 0 to 1. "
        "If 1, (sampled) data is guaranteed to be valid against the inferred schema"
    ),
)

field_float_numbers = Option(
    default=settings.DEFAULT_FLOAT_NUMBERS,
    help="Make number floats instead of decimals",
)

field_missing_values = Option(
    default=f'"{",".join(settings.DEFAULT_MISSING_VALUES)}"',
    help="Comma-separated list of missing values",
)

schema_sync = Option(
    default=None,
    help="Sync the schema based on the data's header row",
)

# Package

resource_name = Option(
    default=None,
    help="Name of resource to validate",
)

# Checklist

checklist = Option(
    default=None,
    help="An inline JSON object or a path to a JSON file that provides the checklist",
)

# Pipeline

pipeline = Option(
    default=None,
    help="An inline JSON object or a path to a JSON file that provides the pipeline",
)

# Server

port = Option(
    settings.DEFAULT_SERVER_PORT,
    help="Specify server port",
)

# Command

basepath = Option(
    default=None,
    help="Basepath of the resource/package",
)

expand = Option(
    default=None,
    help="Expand default values",
)

original = Option(
    default=None,
    help="Don't call infer on resources",
)

parallel = Option(
    default=None,
    help="Enable multiprocessing",
)

pick_errors = Option(
    default=None,
    help='Comma-separated errors to pick e.g. "type-error"',
)

skip_errors = Option(
    default=None,
    help='Comma-separated errors to skip e.g. "blank-row"',
)

limit_errors = Option(
    default=None,
    help="Limit errors by this integer",
)

limit_memory = Option(
    default=None,
    help="Limit memory by this integer in MB",
)

trusted = Option(
    default=None,
    help="Follow unsafe paths",
)

yaml = Option(
    default=False,
    help="Return in pure YAML format",
)

json = Option(
    default=False,
    help="Return in JSON format",
)

csv = Option(
    default=False,
    help="Return in CSV format",
<<<<<<< HEAD
=======
)

# Resource

resource_name = Option(
    default=None,
    help="Name of resource to validate",
)

# Row

valid_rows = Option(
    default=False,
    help="Return valid rows",
)

invalid_rows = Option(
    default=False,
    help="Return invalid rows",
>>>>>>> 8a9daad6
)<|MERGE_RESOLUTION|>--- conflicted
+++ resolved
@@ -308,8 +308,6 @@
 csv = Option(
     default=False,
     help="Return in CSV format",
-<<<<<<< HEAD
-=======
 )
 
 # Resource
@@ -329,5 +327,4 @@
 invalid_rows = Option(
     default=False,
     help="Return invalid rows",
->>>>>>> 8a9daad6
 )