# type: ignore
from __future__ import annotations
import attrs
from typing import List
from ...pipeline import Step


# NOTE:
# Some of the following step can support WHERE/PREDICAT arguments (see petl)
# Some of the following step use **options - we need to review/fix it


@attrs.define(kw_only=True)
class field_filter(Step):
    """Filter fields"""

    type = "field-filter"

    # State

    names: List[str]
    """TODO: add docs"""

    # Transform

    def transform_resource(self, resource):
        table = resource.to_petl()
<<<<<<< HEAD
        for name in resource.schema.field_names:
            if name not in self.names:
                resource.schema.remove_field(name)
        resource.data = table.cut(*self.names)  # type: ignore
=======
        names = self.get("names", [])
        schema_fields_dict = {dct["name"]: dct for dct in resource.schema.fields}
        new_schema_fields = [
            schema_fields_dict[name] for name in names if name in schema_fields_dict
        ]
        resource.schema.fields = new_schema_fields
        new_names = [dct["name"] for dct in new_schema_fields]
        resource.data = table.cut(*new_names)
>>>>>>> b7f5dc59

    # Metadata

    metadata_profile_patch = {
        "type": "object",
        "required": ["names"],
        "properties": {
            "names": {"type": "array"},
        },
    }<|MERGE_RESOLUTION|>--- conflicted
+++ resolved
@@ -1,4 +1,3 @@
-# type: ignore
 from __future__ import annotations
 import attrs
 from typing import List
@@ -25,21 +24,10 @@
 
     def transform_resource(self, resource):
         table = resource.to_petl()
-<<<<<<< HEAD
         for name in resource.schema.field_names:
             if name not in self.names:
                 resource.schema.remove_field(name)
         resource.data = table.cut(*self.names)  # type: ignore
-=======
-        names = self.get("names", [])
-        schema_fields_dict = {dct["name"]: dct for dct in resource.schema.fields}
-        new_schema_fields = [
-            schema_fields_dict[name] for name in names if name in schema_fields_dict
-        ]
-        resource.schema.fields = new_schema_fields
-        new_names = [dct["name"] for dct in new_schema_fields]
-        resource.data = table.cut(*new_names)
->>>>>>> b7f5dc59
 
     # Metadata
 
