import codecs
import chardet
from copy import copy, deepcopy
from typing import List, Dict
from .exception import FrictionlessException
from .system import system
from .layout import Layout
from .schema import Schema
from .field import Field
from . import settings
from . import errors


# NOTE:
# We might consider making this class instalce of Metadata
# It will alow providing detector options declaratively e.g. in validation Inquiry


class Detector:
    """Detector representation

    API      | Usage
    -------- | --------
    Public   | `from frictionless import Detector`

    Parameters:

        buffer_size? (int): The amount of bytes to be extracted as a buffer.
            It defaults to 10000

        sample_size? (int): The amount of rows to be extracted as a sample.
            It defaults to 100

        encoding_function? (func): A custom encoding function for the file.

        encoding_confidence? (float): Confidence value for encoding function.

        field_type? (str): Enforce all the inferred types to be this type.
            For more information, please check "Describing  Data" guide.

        field_names? (str[]): Enforce all the inferred fields to have provided names.
            For more information, please check "Describing  Data" guide.

        field_confidence? (float): A number from 0 to 1 setting the infer confidence.
            If  1 the data is guaranteed to be valid against the inferred schema.
            For more information, please check "Describing  Data" guide.
            It defaults to 0.9

        field_float_numbers? (bool): Flag to indicate desired number type.
            By default numbers will be `Decimal`; if `True` - `float`.
            For more information, please check "Describing  Data" guide.
            It defaults to `False`

        field_missing_values? (str[]): String to be considered as missing values.
            For more information, please check "Describing  Data" guide.
            It defaults to `['']`

        field_true_values? (str[]): String to be considered as true values.
            For more information, please check "Describing  Data" guide.
            It defaults to `["true", "True", "TRUE", "1"]`

        field_false_values? (str[]): String to be considered as false values.
            For more information, please check "Describing  Data" guide.
            It defaults to `["false", "False", "FALSE", "0"]`

        schema_sync? (bool): Whether to sync the schema.
            If it sets to `True` the provided schema will be mapped to
            the inferred schema. It means that, for example, you can
            provide a subset of fileds to be applied on top of the inferred
            fields or the provided schema can have different order of fields.

        schema_patch? (dict): A dictionary to be used as an inferred schema patch.
            The form of this dictionary should follow the Schema descriptor form
            except for the `fields` property which should be a mapping with the
            key named after a field name and the values being a field patch.
            For more information, please check "Extracting Data" guide.
    """

    def __init__(
        self,
        buffer_size=settings.DEFAULT_BUFFER_SIZE,
        sample_size=settings.DEFAULT_SAMPLE_SIZE,
        encoding_function=None,
        encoding_confidence=settings.DEFAULT_ENCODING_CONFIDENCE,
        field_type=None,
        field_names=None,
        field_confidence=settings.DEFAULT_FIELD_CONFIDENCE,
        field_float_numbers=settings.DEFAULT_FLOAT_NUMBERS,
        field_missing_values=settings.DEFAULT_MISSING_VALUES,
        field_true_values=settings.DEFAULT_TRUE_VALUES,
        field_false_values=settings.DEFAULT_FALSE_VALUES,
        schema_sync=False,
        schema_patch=None,
    ):
        self.__buffer_size = buffer_size
        self.__sample_size = sample_size
        self.__encoding_function = encoding_function
        self.__encoding_confidence = encoding_confidence
        self.__field_type = field_type
        self.__field_names = field_names
        self.__field_confidence = field_confidence
        self.__field_float_numbers = field_float_numbers
        self.__field_missing_values = field_missing_values
        self.__field_true_values = field_true_values
        self.__field_false_values = field_false_values
        self.__schema_sync = schema_sync
        self.__schema_patch = schema_patch

    @property
    def buffer_size(self) -> int:
        """Returns buffer size of the detector. Default value is 10000.

        Returns:
            int: detector buffer size
        """
        return self.__buffer_size

    @buffer_size.setter
    def buffer_size(self, value: int):
        """Sets buffer size for detector.

        Parameters:
            value (int): detector buffer size
        """
        self.__buffer_size = value

    @property
    def sample_size(self) -> int:
        """Returns sample size of the detector. Default value is 100.

        Returns:
            int: detector sample size
        """
        return self.__sample_size

    @sample_size.setter
    def sample_size(self, value: int):
        """Sets sample size for detector.

        Parameters:
            value (int): detector sample size
        """
        self.__sample_size = value

    @property
    def encoding_function(self) -> any:
        """Returns detector custom encoding function

        Returns:
            any: detector custom encoding function
        """
        return self.__encoding_function

    @encoding_function.setter
    def encoding_function(self, value: any):
        """Sets detector custom encoding function for the resource to be read.

        Parameters:
            value (any): detector custom encoding function
        """
        self.__encoding_function = value

    @property
    def encoding_confidence(self) -> float:
        """Returns confidence value for detector encoding function.

        Returns:
            float: detector encoding function confidence
        """
        return self.__encoding_confidence

    @encoding_confidence.setter
    def encoding_confidence(self, value: float):
        """Sets confidence value for detector encoding function. Default value
        is None.

        Parameters:
            value (float): detector encoding function confidence
        """
        self.__encoding_confidence = value

    @property
    def field_type(self) -> str:
        """Returns field type of the detector. Default value is None.

        Returns:
            str: detector inferred field types
        """
        return self.__field_type

    @field_type.setter
    def field_type(self, value: str):
        """Sets field type for all inferred fields by the detector.

        Parameters:
            value (str): detector inferred field types
        """
        self.__field_type = value

    @property
    def field_names(self) -> List[str]:
        """Returns inferred field names list.

        Returns:
            str[]: detector inferred field names
        """
        return self.__field_names

    @field_names.setter
    def field_names(self, value: List[str]):
        """Sets field names for all inferred fields by the detector.

        Parameters:
            value (str[]): detector inferred field names
        """
        self.__field_names = value

    @property
    def field_confidence(self) -> float:
        """Returns detector inference confidence value. Default value is 0.9.

        Returns:
            float: detector inference confidence value
        """
        return self.__field_confidence

    @field_confidence.setter
    def field_confidence(self, value: float):
        """Sets inference confidence value for detector. Default value is 0.9.

        Parameters:
            value (float): detector inference confidence value
        """
        self.__field_confidence = value

    @property
    def field_float_numbers(self) -> bool:
        """Returns detector convert decimal to float flag value.

        Returns:
            bool: detector convert decimal to float flag
        """
        return self.__field_float_numbers

    @field_float_numbers.setter
    def field_float_numbers(self, value: bool):
        """Sets detector convert decimal to float flag.

        Parameters:
            value (bool): detector convert decimal to float flag
        """
        self.__field_float_numbers = value

    @property
    def field_missing_values(self) -> List[str]:
        """Returns detector fields missing values list.

        Returns:
            str[]: detector fields missing values list
        """
        return self.__field_missing_values

    @field_missing_values.setter
    def field_missing_values(self, value: List[str]):
        """Sets detector fields missing values list.

        Parameters:
            value (str[]): detector fields missing values list
        """
        self.__field_missing_values = value

    @property
    def field_true_values(self) -> List[str]:
        """Returns detector fields true values list.

        Returns:
            str[]: detector fields true values list
        """
        return self.__field_true_values

    @field_true_values.setter
    def field_true_values(self, value: List[str]):
        """Sets detector fields true values list.

        Parameters:
            value (str[]): detector fields true values list
        """
        self.__field_true_values = value

    @property
    def field_false_values(self) -> List[str]:
        """Returns detector fields false values list.

        Returns:
            str[]: detector fields false values list
        """
        return self.__field_false_values

    @field_false_values.setter
    def field_false_values(self, value: List[str]):
        """Sets detector fields false values list.

        Parameters:
            value (str[]): detector fields false values list
        """
        self.__field_false_values = value

    @property
    def schema_sync(self) -> bool:
        """Returns detector schema_sync flag value.

        Returns:
            bool: detector schema_sync flag value
        """
        return self.__schema_sync

    @schema_sync.setter
    def schema_sync(self, value: bool):
        """Sets detector schema_sync flag value. If set to true, it
        syncs provided schema's field order based on the header's
        field order.

        Parameters:
            value (bool): detector schema_sync flag value
        """
        self.__schema_sync = value

    @property
    def schema_patch(self) -> Dict:
        """Returns detector resource fields to change.

        Returns:
            Dict: detector resource fields to change
        """
        return self.__schema_patch

    @schema_patch.setter
    def schema_patch(self, value: Dict):
        """Sets detector resource fields to change.

        Parameters:
            value (Dict): detector resource fields to change
        """
        self.__schema_patch = value

    # Detect

    def detect_encoding(self, buffer, *, encoding=None):
        """Detect encoding from buffer

        Parameters:
            buffer (byte): byte buffer

        Returns:
            str: encoding
        """

        # User defined
        if self.__encoding_function:
            return self.__encoding_function(buffer)

        # Detect encoding
        if not encoding:
            detector = chardet.UniversalDetector()
            for line in buffer.splitlines():
                detector.feed(line)
            detector.close()
            encoding = detector.result["encoding"] or settings.DEFAULT_ENCODING
            confidence = detector.result["confidence"] or 0
            if confidence < self.__encoding_confidence:
                encoding = settings.DEFAULT_ENCODING
            if encoding == "ascii":
                encoding = settings.DEFAULT_ENCODING
            if encoding is None:
                encoding = self.resource.detector.detect_encoding(buffer)

        # Normalize encoding
        encoding = codecs.lookup(encoding).name
        # Work around for incorrect inferion of utf-8-sig encoding
        if encoding == "utf-8":
            if buffer.startswith(codecs.BOM_UTF8):
                encoding = "utf-8-sig"
        # Use the BOM stripping name (without byte-order) for UTF-16 encodings
        elif encoding == "utf-16-be":
            if buffer.startswith(codecs.BOM_UTF16_BE):
                encoding = "utf-16"
        elif encoding == "utf-16-le":
            if buffer.startswith(codecs.BOM_UTF16_LE):
                encoding = "utf-16"

        return encoding

    def detect_layout(self, sample, *, layout=None):
        """Detect layout from sample

        Parameters:
            sample (any[][]): data sample
            layout? (Layout): data layout

        Returns:
            Layout: layout
        """
        layout = layout or Layout()

        # Infer header
        widths = [len(cells) for cells in sample]
        if layout.get("header") is None and layout.get("headerRows") is None and widths:

            # This algorithm tries to find a header row
            # that is close to average sample width or use default one
            # We use it to eleminate initial rows that are comments/etc

            # Get header rows
            row_number = 0
            header_rows = settings.DEFAULT_HEADER_ROWS
            width = round(sum(widths) / len(widths))
            drift = max(round(width * 0.1), 1)
            match = list(range(width - drift, width + drift + 1))
            for row_position, cells in enumerate(sample, start=1):
                if layout.read_filter_rows(cells, row_position=row_position):
                    row_number += 1
                    if len(cells) in match:
                        header_rows = [row_number]
                        break

            # Set header rows
            if not header_rows:
                layout["header"] = False
            elif header_rows != settings.DEFAULT_HEADER_ROWS:
                layout["headerRows"] = header_rows

        return layout

    def detect_schema(self, fragment, *, labels=None, schema=None):
        """Detect schema from fragment

        Parameters:
            fragment (any[][]): data fragment
            labels? (str[]): data labels
            schema? (Schema): data schema

        Returns:
            Schema: schema
        """

        # Create schema
        if not schema or not schema.fields:
            schema = Schema()

            # Missing values
            if self.__field_missing_values != settings.DEFAULT_MISSING_VALUES:
                schema.missing_values = self.__field_missing_values

            # Prepare names
            names = copy(self.__field_names or labels or [])
            names = list(map(lambda cell: cell.replace("\n", " ").strip(), names))
            if not names:
                if not fragment:
                    return schema
                names = [f"field{number}" for number in range(1, len(fragment[0]) + 1)]

            # Handle name/empty
            for index, name in enumerate(names):
                names[index] = name or f"field{index+1}"

            # Deduplicate names
            if len(names) != len(set(names)):
                seen_names = []
                names = names.copy()
                for index, name in enumerate(names):
                    count = seen_names.count(name) + 1
                    names[index] = "%s%s" % (name, count) if count > 1 else name
                    seen_names.append(name)

            # Handle type/empty
            if self.__field_type or not fragment:
                type = self.__field_type
                schema.fields = [{"name": name, "type": type or "any"} for name in names]
                return schema

            # Prepare runners
            runners = []
            runner_fields = []  # we use shared fields
            for candidate in system.create_candidates():
                field = Field(candidate)
                if field.type == "number" and self.__field_float_numbers:
                    field.float_number = True
                runner_fields.append(field)
            for index, name in enumerate(names):
                runners.append([])
                for field in runner_fields:
                    runners[index].append({"field": field, "score": 0})

            # Infer fields
            fields = [None] * len(names)
            max_score = [len(fragment)] * len(names)
            threshold = len(fragment) * (self.__field_confidence - 1)
            for cells in fragment:
                for index, name in enumerate(names):
                    if fields[index] is not None:
                        continue
                    source = cells[index] if len(cells) > index else None
                    is_field_missing_value = source in self.__field_missing_values
                    if is_field_missing_value:
                        max_score[index] -= 1

                    for runner in runners[index]:
                        if runner["score"] < threshold:
                            continue
<<<<<<< HEAD
                        if runner["field"].type == "boolean":
                            if self.__field_true_values != settings.DEFAULT_TRUE_VALUES:
                                runner["field"].true_values = self.__field_true_values
                            if self.__field_false_values != settings.DEFAULT_FALSE_VALUES:
                                runner["field"].false_values = self.__field_false_values
                        target, notes = runner["field"].read_cell(source)
                        runner["score"] += 1 if not notes else -1
                        if runner["score"] >= max_score[index] * self.__field_confidence:
=======
                        if not is_field_missing_value:
                            target, notes = runner["field"].read_cell(source)
                            runner["score"] += 1 if not notes else -1

                        if max_score[index] > 0 and runner["score"] >= (
                            max_score[index] * self.__field_confidence
                        ):
>>>>>>> 27d39470
                            field = runner["field"].to_copy()
                            field.name = name
                            field.schema = schema
                            fields[index] = field
                            break

            # Fill/set fields
            # For not inferred fields we use the "any" type field as a default
            for index, name in enumerate(names):
                if fields[index] is None:
                    fields[index] = Field(name=name, type="any", schema=schema)
            schema.fields = fields

        # Sync schema
        if self.__schema_sync:
            if labels:
                fields = []
                mapping = {field.get("name"): field for field in schema.fields}
                for name in labels:
                    fields.append(mapping.get(name, {"name": name, "type": "any"}))
                schema.fields = fields

        # Patch schema
        if self.__schema_patch:
            schema_patch = deepcopy(self.__schema_patch)
            fields = schema_patch.pop("fields", {})
            schema.update(schema_patch)
            for field in schema.fields:
                field.update((fields.get(field.get("name"), {})))

        # Validate schema
        # NOTE: at some point we might need to remove it for transform needs
        if len(schema.field_names) != len(set(schema.field_names)):
            if self.__schema_sync:
                note = 'Duplicate labels in header is not supported with "schema_sync"'
                raise FrictionlessException(errors.GeneralError(note=note))
            note = "Schemas with duplicate field names are not supported"
            raise FrictionlessException(errors.SchemaError(note=note))

        return schema<|MERGE_RESOLUTION|>--- conflicted
+++ resolved
@@ -507,16 +507,13 @@
                     for runner in runners[index]:
                         if runner["score"] < threshold:
                             continue
-<<<<<<< HEAD
+
                         if runner["field"].type == "boolean":
                             if self.__field_true_values != settings.DEFAULT_TRUE_VALUES:
                                 runner["field"].true_values = self.__field_true_values
                             if self.__field_false_values != settings.DEFAULT_FALSE_VALUES:
                                 runner["field"].false_values = self.__field_false_values
-                        target, notes = runner["field"].read_cell(source)
-                        runner["score"] += 1 if not notes else -1
-                        if runner["score"] >= max_score[index] * self.__field_confidence:
-=======
+
                         if not is_field_missing_value:
                             target, notes = runner["field"].read_cell(source)
                             runner["score"] += 1 if not notes else -1
@@ -524,7 +521,6 @@
                         if max_score[index] > 0 and runner["score"] >= (
                             max_score[index] * self.__field_confidence
                         ):
->>>>>>> 27d39470
                             field = runner["field"].to_copy()
                             field.name = name
                             field.schema = schema
