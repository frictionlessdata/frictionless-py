--- conflicted
+++ resolved
@@ -48,16 +48,10 @@
         assert control is None
 
     @classmethod
-<<<<<<< HEAD
-    def __create__(cls, source: Optional[Any] = None, **options):
-        control = options.pop("control", None)
-        if source is not None or control is not None:
-=======
     def __create__(
         cls, source: Optional[Any] = None, *, control: Optional[Control] = None, **options
     ):
-        if source is not None:
->>>>>>> 2177fa2e
+        if source is not None or control is not None:
 
             # Manager
             manager = system.create_manager(source, control=control)
