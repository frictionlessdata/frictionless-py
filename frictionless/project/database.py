from __future__ import annotations
import json
from typing import TYPE_CHECKING, Optional, List, Dict
from datetime import datetime
<<<<<<< HEAD

from frictionless.resource.resource import Resource
=======
from ..resource import Resource
>>>>>>> b05e049d
from ..schema import Schema
from ..platform import platform
from .interfaces import IRecord, IRecordItem, ITable, IQueryData, IFieldItem
from . import settings

if TYPE_CHECKING:
    from sqlalchemy import Table, MetaData
    from sqlalchemy.engine import Engine
    from ..formats.sql import SqlMapper


class Database:
    database_url: str
    engine: Engine
    mapper: SqlMapper
    metadata: MetaData
    project: Table
    records: Table

    def __init__(self, database_url: str):
        sa = platform.sqlalchemy
        sql = platform.frictionless_formats.sql
        self.database_url = database_url
        self.engine = sa.create_engine(self.database_url)
        self.mapper = sql.SqlMapper(self.engine.dialect.name)
        with self.engine.begin() as conn:
            self.metadata = sa.MetaData()
            self.metadata.reflect(conn, views=True)

            # Ensure project table
            project = self.metadata.tables.get(settings.PROJECT_IDENTIFIER)
            if project is None:
                project = sa.Table(
                    settings.PROJECT_IDENTIFIER,
                    self.metadata,
                    sa.Column("config", sa.Text),
                )
                self.metadata.create_all(conn, tables=[project])
            self.project = project

            # Ensure records table
            records = self.metadata.tables.get(settings.RECORDS_IDENTIFIER)
            if records is None:
                records = sa.Table(
                    settings.RECORDS_IDENTIFIER,
                    self.metadata,
                    sa.Column("path", sa.Text, primary_key=True),
                    sa.Column("type", sa.Text),
                    sa.Column("updated", sa.DateTime),
                    sa.Column("tableName", sa.Text, unique=True, nullable=True),
                    sa.Column("resource", sa.Text),
                    sa.Column("report", sa.Text),
                )
                self.metadata.create_all(conn, tables=[records])
            self.records = records

    # General

    def query(self, query: str) -> IQueryData:
        sa = platform.sqlalchemy
        with self.engine.begin() as conn:
            result = conn.execute(sa.text(query))
            header = list(result.keys())
            rows = [row._asdict() for row in result]
            return IQueryData(header=header, rows=rows)

    # Field

    def list_fields(self) -> List[IFieldItem]:
        sa = platform.sqlalchemy
        items: List[IFieldItem] = []
        with self.engine.begin() as conn:
            result = conn.execute(
                sa.select(
                    self.records.c.path,
                    self.records.c.tableName,
                    sa.literal_column("json_extract(resource, '$.schema')").label(
                        "schema"
                    ),
                )
                .where(self.records.c.type == "table")
                .order_by(self.records.c.tableName)
            )
            for row in result:
                schema = Schema.from_descriptor(json.loads(row.schema))
                for field in schema.fields:
                    items.append(
                        IFieldItem(
                            # TODO: review why it's not required
                            name=field.name,  # type: ignore
                            type=field.type,
                            tableName=row.tableName,
                            tablePath=row.path,
                        )
                    )
            return items

    # Record

    # TODO: reuse insert code from SqlAdapter?
    def create_record(self, resource: Resource, *, on_progress=None) -> IRecord:
        sa = platform.sqlalchemy
        with resource, self.engine.begin() as conn:
            assert resource.path
            assert resource.name
            report = None
            table = None

            # Table
            if resource.type == "table":
                # Get table name
                found = False
                table_names = []
                table_name = resource.name
                template = f"{table_name}%s"
                items = self.list_records()
                for item in items:
                    table_names.append(item["tableName"])
                    if item["path"] == resource.path:
                        table_name = item["tableName"]
                        found = True
                if not found:
                    suffix = 1
                    while table_name in table_names:
                        table_name = template % suffix
                        suffix += 1

                # Remove existing table
                existing_table = self.metadata.tables.get(table_name)
                if existing_table is not None:
                    self.metadata.drop_all(conn, tables=[existing_table])

                # Create new table
                table = self.mapper.write_schema(
                    resource.schema,
                    table_name=table_name,  # type: ignore
                    with_metadata=True,
                )
                table.to_metadata(self.metadata)
                self.metadata.create_all(conn, tables=[table])

                # Write row
                def on_row(row):
                    buffer.append(self.mapper.write_row(row, with_metadata=True))
                    if len(buffer) > settings.BUFFER_SIZE:
                        conn.execute(sa.insert(table), buffer)
                        buffer.clear()
                    if on_progress:
                        on_progress(f"{resource.stats.rows} rows")

                # Validate/iterate
                buffer: List[Dict] = []
                report = resource.validate(on_row=on_row)
                if len(buffer):
                    conn.execute(sa.insert(table), buffer)

            # Register resource
            conn.execute(
                sa.delete(self.records).where(self.records.c.path == resource.path)
            )
            conn.execute(
                sa.insert(self.records).values(
                    path=resource.path,
                    type=resource.type,
                    tableName=table.name if table is not None else None,
                    updated=datetime.now(),
                    resource=resource.to_json(),
                    report=report.to_json() if report is not None else "{}",
                )
            )

        # Return record
        record = self.read_record(resource.path)
        assert record
        return record

    def delete_record(self, path: str) -> Optional[IRecord]:
        sa = platform.sqlalchemy
        record = self.read_record(path)
        if record:
            with self.engine.begin() as conn:
                if record["tableName"]:
                    table = self.metadata.tables.get(record["tableName"])
                    if table is not None:
                        self.metadata.drop_all(conn, tables=[table])
                        self.metadata.remove(table)
                conn.execute(sa.delete(self.records).where(self.records.c.path == path))
            return record

    def list_records(self) -> List[IRecordItem]:
        sa = platform.sqlalchemy
        with self.engine.begin() as conn:
            result = conn.execute(
                sa.select(
                    self.records.c.path,
                    self.records.c.type,
                    self.records.c.updated,
                    self.records.c.tableName,
                    self.records.c.report,
                )
            )
            items: List[IRecordItem] = []
            for row in result:
                item = IRecordItem(
                    path=row.path,
                    type=row.type,
                    updated=row.updated.isoformat(),
                    tableName=row.tableName,
                )
                # https://github.com/frictionlessdata/application/issues/146
                if row.report:
                    report = json.loads(row.report)
                    if report:
                        item["errorCount"] = report["stats"]["errors"]
                items.append(item)
            return items

    def move_record(self, source: str, target: str) -> str:
        sa = platform.sqlalchemy
        with self.engine.begin() as conn:
            conn.execute(
                sa.update(self.records)
                .where(self.records.c.path == source)
                .values(path=target)
            )
            return target

    def read_record(self, path: str) -> Optional[IRecord]:
        sa = platform.sqlalchemy
        with self.engine.begin() as conn:
            row = conn.execute(
                sa.select(self.records).where(self.records.c.path == path)
            ).first()
            if row:
                return IRecord(
                    # TODO: why it's a type error here but not in other places
                    path=row.path,  # type: ignore
                    type=row.type,  # type: ignore
                    updated=row.updated.isoformat(),  # type: ignore
                    tableName=row.tableName,  # type: ignore
                    resource=json.loads(row.resource),  # type: ignore
                    report=json.loads(row.report),  # type: ignore
                )

    # TODO: implement
    def update_record(self, path: str):
        pass

    # Table
    # TODO:This is a placeholder code for export and we need to export it from
    # database.
    def export_table(self, source: str, target: str) -> Resource:
        resource = Resource(path=source).write(target)
        return resource

    def query_table(self, query: str) -> ITable:
        result = self.query(query)
        schema = Schema.describe(result["rows"]).to_descriptor()
        return ITable(tableSchema=schema, header=result["header"], rows=result["rows"])

    def read_table(
        self,
        path: str,
        *,
        valid: Optional[bool] = None,
        limit: Optional[int] = None,
        offset: Optional[int] = None,
    ) -> ITable:
        sa = platform.sqlalchemy
        record = self.read_record(path)
        assert record
        assert "tableName" in record
        table = self.metadata.tables[record["tableName"]]
        query = sa.select(table)
        if valid is not None:
            query = query.where(table.c._rowValid == valid)
        if limit:
            query = query.limit(limit)
            if offset:
                query = query.offset(offset)
        data = self.query(str(query))
        schema = record["resource"]["schema"]
        return ITable(tableSchema=schema, header=data["header"], rows=data["rows"])

    # TODO: temporary solution while we don't have proper database's table editing
    def save_table(self, path: str, *, tablePatch: dict, basepath: str) -> Resource:
        resource = Resource(path, basepath=basepath)
        data = resource.read_rows()
        for index, row in enumerate(data):
            rowNumber = index + 2
            if rowNumber not in tablePatch:
                continue
            row.update(tablePatch[rowNumber])
            data[index] = row
        newresource = Resource(data, basepath=basepath)
        return newresource.write(path)<|MERGE_RESOLUTION|>--- conflicted
+++ resolved
@@ -2,12 +2,7 @@
 import json
 from typing import TYPE_CHECKING, Optional, List, Dict
 from datetime import datetime
-<<<<<<< HEAD
-
-from frictionless.resource.resource import Resource
-=======
 from ..resource import Resource
->>>>>>> b05e049d
 from ..schema import Schema
 from ..platform import platform
 from .interfaces import IRecord, IRecordItem, ITable, IQueryData, IFieldItem
