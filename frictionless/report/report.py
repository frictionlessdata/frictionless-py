--- conflicted
+++ resolved
@@ -1,14 +1,7 @@
-<<<<<<< HEAD
 from __future__ import annotations
 from tabulate import tabulate
 from typing import TYPE_CHECKING, List
 from dataclasses import dataclass, field
-=======
-import functools
-from copy import deepcopy
-from importlib import import_module
-from tabulate import tabulate
->>>>>>> 68df672f
 from ..metadata import Metadata
 from ..errors import Error, ReportError
 from ..exception import FrictionlessException
@@ -192,10 +185,6 @@
                         ]
                     )
             # Validate
-<<<<<<< HEAD
-            error_content = helpers.wrap_text_to_colwidths(error_content)
-=======
->>>>>>> 68df672f
             validation_content += "\n\n"
             validation_content += "## Summary "
             validation_content += "\n\n"
@@ -242,209 +231,4 @@
 
         # Tasks
         for task in self.tasks:
-<<<<<<< HEAD
-            yield from task.metadata_errors
-=======
-            yield from task.metadata_errors
-
-
-class ReportTask(Metadata):
-    """Report task representation.
-
-    API      | Usage
-    -------- | --------
-    Public   | `from frictionless import ReportTask`
-
-    Parameters:
-        descriptor? (str|dict): schema descriptor
-        time (float): validation time
-        scope (str[]): validation scope
-        partial (bool): wehter validation was partial
-        errors (Error[]): validation errors
-        task (Task): validation task
-
-    # Raises
-        FrictionlessException: raise any error that occurs during the process
-
-    """
-
-    def __init__(
-        self,
-        descriptor=None,
-        *,
-        resource=None,
-        time=None,
-        scope=None,
-        partial=None,
-        errors=None,
-    ):
-
-        # Store provided
-        self.setinitial("resource", resource)
-        self.setinitial("time", time)
-        self.setinitial("scope", scope)
-        self.setinitial("partial", partial)
-        self.setinitial("errors", errors)
-        super().__init__(descriptor)
-
-        # Store computed
-        self.setinitial("stats", {"errors": len(self.errors)})
-        self.setinitial("valid", not self.errors)
-
-    @property
-    def resource(self):
-        """
-        Returns:
-            Resource: resource
-        """
-        return self["resource"]
-
-    @property
-    def time(self):
-        """
-        Returns:
-            float: validation time
-        """
-        return self["time"]
-
-    @property
-    def valid(self):
-        """
-        Returns:
-            bool: validation result
-        """
-        return self["valid"]
-
-    @property
-    def scope(self):
-        """
-        Returns:
-            str[]: validation scope
-        """
-        return self["scope"]
-
-    @property
-    def partial(self):
-        """
-        Returns:
-            bool: if validation partial
-        """
-        return self["partial"]
-
-    @property
-    def stats(self):
-        """
-        Returns:
-            dict: validation stats
-        """
-        return self["stats"]
-
-    @property
-    def errors(self):
-        """
-        Returns:
-            Error[]: validation errors
-        """
-        return self["errors"]
-
-    @property
-    def error(self):
-        """
-        Returns:
-            Error: validation error if there is only one
-
-        Raises:
-            FrictionlessException: if more than one errors
-        """
-        if len(self.errors) != 1:
-            error = Error(note='The "task.error" is available for single error tasks')
-            raise FrictionlessException(error)
-        return self.errors[0]
-
-    # Expand
-
-    def expand(self):
-        """Expand metadata"""
-        self.resource.expand()
-
-    # Flatten
-
-    def flatten(self, spec=["rowPosition", "fieldPosition", "code"]):
-        """Flatten the report
-
-        Parameters
-            spec (any[]): flatten specification
-
-        Returns:
-            any[]: flatten task report
-        """
-        result = []
-        for error in self.errors:
-            context = {}
-            context.update(error)
-            result.append([context.get(prop) for prop in spec])
-        return result
-
-    # Summary
-
-    def to_summary(
-        self,
-    ) -> str:
-        """Generate summary for validation task"
-
-        Returns:
-            str: validation summary
-        """
-        source = self.resource.path or self.resource.name
-        if source and isinstance(source, list):
-            source = ",".join(source)
-        # For zipped resources append file name
-        if self.resource.innerpath:
-            source = f"{source} => {self.resource.innerpath}"
-        # Prepare error lists and last row checked(in case of partial validation)
-        error_list = {}
-        for error in self.errors:
-            error_title = f"{error.name} ({error.code})"
-            if error_title not in error_list:
-                error_list[error_title] = 0
-            error_list[error_title] += 1
-            if self.partial:
-                last_row_checked = error.get("rowPosition", "")
-        rows_checked = last_row_checked if self.partial else None
-        unit = None
-        file_size = self.resource.stats["bytes"]
-        if file_size > 0:
-            unit = helpers.format_bytes(file_size)
-        not_found_text = ""
-        if not unit:
-            if not self.resource.innerpath:
-                not_found_text = "(Not Found)"
-        content = [
-            [f"File name {not_found_text}", source],
-            [f"File size { f'({unit})' if unit else '' }", file_size or "N/A"],
-            ["Total Time Taken (sec)", self.time],
-        ]
-        if rows_checked:
-            content.append(["Rows Checked(Partial)**", rows_checked])
-        if error_list:
-            content.append(["Total Errors", sum(error_list.values())])
-        for code, count in error_list.items():
-            content.append([code, count])
-        return str(
-            tabulate(content, headers=["Description", "Size/Name/Count"], tablefmt="grid")
-        )
-
-    # Metadata
-
-    metadata_Error = ReportError
-    metadata_profile = settings.REPORT_PROFILE["properties"]["tasks"]["items"]
-
-    def metadata_process(self):
-        Resource = import_module("frictionless.resource").Resource
-
-        # Resource
-        resource = self.get("resource")
-        if not isinstance(resource, Resource):
-            resource = Resource(resource)
-            dict.__setitem__(self, "resource", resource)
->>>>>>> 68df672f
+            yield from task.metadata_errors