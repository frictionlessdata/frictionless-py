import os
import io
from setuptools import setup, find_packages


# Helpers


def read(*paths):
    """Read a text file."""
    basedir = os.path.dirname(__file__)
    fullpath = os.path.join(basedir, *paths)
    contents = io.open(fullpath, encoding="utf-8").read().strip()
    return contents


# Prepare


PACKAGE = "frictionless"
NAME = PACKAGE.replace("_", "-")
TESTS_REQUIRE = [
    "moto",
    "black",
    "yattag",
    "pylama",
    "pytest",
    "pyright",
    "ipython",
    "pymysql",
    "livemark",
    "psycopg2",
    "pytest-cov",
    "pytest-vcr",
    "pytest-only",
    "oauth2client",
    "requests-mock",
    "python-dotenv",
    "pytest-timeout",
    "pydoc-markdown",
    "docstring-parser",
]
EXTRAS_REQUIRE = {
    "bigquery": ["google-api-python-client>=1.12.1"],
    "ckan": ["ckanapi>=4.3"],
    "excel": [
        "openpyxl>=3.0",
        "xlrd>=1.2",
        "xlwt>=1.2",
        "tableschema-to-template>=0.0.12",
    ],
    "gsheets": ["pygsheets>=2.0"],
    "html": ["pyquery>=1.4"],
    "json": ["ijson>=3.0", "jsonlines>=1.2"],
    "ods": ["ezodf>=0.3", "lxml>=4.0"],
    "pandas": ["pandas>=1.0"],
    "s3": ["boto3>=1.9"],
    "spss": ["savReaderWriter>=3.0"],
    "sql": ["sqlalchemy>=1.3"],
    "dev": TESTS_REQUIRE,
}
INSTALL_REQUIRES = [
    "petl>=1.6",
    "marko>=1.0",
    "jinja2>=3.0",
    "pyyaml>=5.3",
    "isodate>=0.6",
    "rfc3986>=1.4",
    "chardet>=3.0",
    "fastapi>=0.78",
    "uvicorn>=0.17",
    "requests>=2.10",
    "humanize>=4.2",
    "tabulate>=0.8.9",
    "jsonschema>=2.5",
    "simpleeval>=0.9.11",
    "stringcase>=1.2",
    "typer[all]>=0.4.1",
    "validators>=0.18",
    "python-slugify>=1.2",
    "python-dateutil>=2.8",
<<<<<<< HEAD
=======
    "tableschema-to-template>=0.0.12",
    "tabulate>=0.8.10",
    "jinja2>=3.0.3"
>>>>>>> 68df672f
]
README = read("README.md")
VERSION = read(PACKAGE, "assets", "VERSION")
PACKAGES = find_packages(exclude=["tests"])
ENTRY_POINTS = {"console_scripts": ["frictionless = frictionless.__main__:program"]}


# Run


setup(
    name=NAME,
    version=VERSION,
    packages=PACKAGES,
    include_package_data=True,
    install_requires=INSTALL_REQUIRES,
    tests_require=TESTS_REQUIRE,
    extras_require=EXTRAS_REQUIRE,
    entry_points=ENTRY_POINTS,
    zip_safe=False,
    long_description=README,
    long_description_content_type="text/markdown",
    description="Data management framework for Python that provides functionality to describe, extract, validate, and transform tabular data",
    author="Open Knowledge Foundation",
    author_email="info@okfn.org",
    url="https://github.com/frictionlessdata/frictionless-py",
    license="MIT",
    keywords=[
        "data validation",
        "frictionless data",
        "open data",
        "json schema",
        "json table schema",
        "data package",
        "tabular data package",
    ],
    classifiers=[
        "Development Status :: 4 - Beta",
        "Environment :: Console",
        "Intended Audience :: Developers",
        "License :: OSI Approved :: MIT License",
        "Operating System :: OS Independent",
        "Programming Language :: Python :: 3",
        "Programming Language :: Python :: 3.7",
        "Programming Language :: Python :: 3.8",
        "Programming Language :: Python :: 3.9",
        "Programming Language :: Python :: 3.10",
        "Programming Language :: Python :: 3.11",
        "Topic :: Software Development :: Libraries :: Python Modules",
    ],
)<|MERGE_RESOLUTION|>--- conflicted
+++ resolved
@@ -79,12 +79,9 @@
     "validators>=0.18",
     "python-slugify>=1.2",
     "python-dateutil>=2.8",
-<<<<<<< HEAD
-=======
     "tableschema-to-template>=0.0.12",
     "tabulate>=0.8.10",
-    "jinja2>=3.0.3"
->>>>>>> 68df672f
+    "jinja2>=3.0.3",
 ]
 README = read("README.md")
 VERSION = read(PACKAGE, "assets", "VERSION")
