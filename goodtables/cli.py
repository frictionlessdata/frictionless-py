# -*- coding: utf-8 -*-
from __future__ import division
from __future__ import print_function
from __future__ import absolute_import
from __future__ import unicode_literals

import click
import goodtables
import json as json_module
from pprint import pformat
click.disable_unicode_literals_warning = True


# Module API

@click.command()
@click.argument('source', type=click.Path(), nargs=-1, required=True)
@click.option(
    '--init',
    is_flag=True,
    help=(
        'Create data package with the data files received as parameters.'
        ' It will infer the schemas from the data.'
    )
)
@click.option('--quiet', '-q', is_flag=True, help='Don\'t output anything.')
@click.option('--json', is_flag=True, help='Output report as JSON.')
@click.option(
    '--output',
    '-o',
    type=click.File('w'),
    default='-',
    help='Redirect output to a file.'
)
@click.option('--preset')
@click.option('--schema', type=click.Path(), help='Path to a Table Schema.')
@click.option(
    '--infer-schema/--no-infer-schema',
    default=False,
    help='Infer schema. If an explicit schema is defined, infer missing columns only.'
)
@click.option('--checks', '-c', multiple=True, help='Checks to enable.')
@click.option(
    '--skip-checks',
    '-C',
    multiple=True,
    help='Checks to disable.'
)
@click.option(
    '--order-fields',
    is_flag=True,
    help='Don\'t validate the columns order.'
)
@click.option(
    '--row-limit',
    type=int,
    default=-1,
    help='Maximum number of rows to validate (-1 for no limit)'
)
@click.option(
    '--table-limit',
    type=int,
    default=-1,
    help='Maximum number of tables to validate (-1 for no limit)'
)
@click.option(
    '--error-limit',
    type=int,
    default=-1,
    help='Stop validating if there are more than this number of errors (-1 for no limit).'
)
@click.version_option(goodtables.__version__, message='%(version)s')
def cli(source, json, **options):
    # Remove blank values
    options = {key: value for key, value in options.items() if value is not None}
    if not options['checks']:
        del options['checks']
    if not options['skip_checks']:
        del options['skip_checks']

    options['infer_fields'] = options['infer_schema']
    quiet = options.pop('quiet')
    output = options.pop('output')

    sources = [{'source': source} for source in source]

    if options.pop('init'):
        dp = goodtables.init_datapackage(sources, **options)
        print(json_module.dumps(dp.descriptor, indent=4))
        exit(dp.valid)  # Just to be defensive, as it should always be valid.
    else:
        report = goodtables.validate(sources, **options)

        if not quiet:
            _print_report(report, output=output, json=json)

        exit(not report['valid'])


# Internal
def _print_report(report, output=None, json=False):
    def secho(*args, **kwargs):
        click.secho(file=output, *args, **kwargs)

    if json:
        return secho(json_module.dumps(report, indent=4))

    color = 'green' if report['valid'] else 'red'
    tables = report.pop('tables')
    warnings = report.pop('warnings')
    secho('DATASET', bold=True)
    secho('='*7, bold=True)
    secho(pformat(report), fg=color, bold=True)
    if warnings:
        secho('-'*9, bold=True)
    for warning in warnings:
        secho('Warning: %s' % warning, fg='yellow')
    for table_number, table in enumerate(tables, start=1):
        secho('\nTABLE [%s]' % table_number, bold=True)
        secho('='*9, bold=True)
        color = 'green' if table['valid'] else 'red'
        errors = table.pop('errors')
        secho(pformat(table), fg=color, bold=True)
        if errors:
            secho('-'*9, bold=True)
        for error in errors:
            template = '[{row-number},{column-number}] [{code}] {message}'
<<<<<<< HEAD
            message = template.format(**error)
            secho(message)
=======
            substitutions = {
                'row-number': error.get('row-number', '-'),
                'column-number': error.get('column-number', '-'),
                'code': error.get('code', '-'),
                'message': error.get('message', '-'),
            }
            message = template.format(**substitutions)
            click.secho(message)
>>>>>>> 18bd6888


# Main program

if __name__ == '__main__':
    cli()<|MERGE_RESOLUTION|>--- conflicted
+++ resolved
@@ -125,10 +125,6 @@
             secho('-'*9, bold=True)
         for error in errors:
             template = '[{row-number},{column-number}] [{code}] {message}'
-<<<<<<< HEAD
-            message = template.format(**error)
-            secho(message)
-=======
             substitutions = {
                 'row-number': error.get('row-number', '-'),
                 'column-number': error.get('column-number', '-'),
@@ -136,8 +132,7 @@
                 'message': error.get('message', '-'),
             }
             message = template.format(**substitutions)
-            click.secho(message)
->>>>>>> 18bd6888
+            secho(message)
 
 
 # Main program
