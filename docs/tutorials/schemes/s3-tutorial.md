---
title: S3 Tutorial
sidebar_label: S3
---

> This functionality requires an experimental `s3` plugin. [Read More](../../references/plugins-reference.md)

<<<<<<< HEAD
Frictionless supports reading data from an S3 cloud source. You can read files in any format that is available in your bucket.
=======
Frictionless supports data from S3 cloud source. You can read and write files in any format that is available in your bucket.
>>>>>>> 7dffad29

```bash title="CLI"
pip install frictionless[s3]
```

## Reading Data

<<<<<<< HEAD
You can read from this source using `Package/Resource` or `Table` [API](/docs/references/api-reference), for example:
=======
You can read from this source using `Package/Resource`, for example:
>>>>>>> 7dffad29

```python title="Python"
from pprint import pprint
from frictionless import Resource

resource = Resource(path='s3://bucket/table.csv')
pprint(resource.read_rows())
```

For reading from a private bucket you need to setup AWS creadentials as it's described in the [Boto3 documentation](https://boto3.amazonaws.com/v1/documentation/api/latest/guide/credentials.html#environment-variables).

## Writing Data

The same can be done for writing:

```python title="Python"
from frictionless import Resource

resource = Resource(path='data/table.csv')
resource.write('s3://bucket/table.csv')
```

## Configuring Data

There is a `Control` to configure how Frictionless read files in this storage. For example:

```python title="Python"
from frictionless import Resource
from frictionless.plugins.s3 import S3Control

resource = Resource(data=[['id', 'name'], [1, 'english'], [2, 'german']])
resource.write('table.new.csv', control=controls.S3Control(endpoint_url='<url>'))
```

References:
- [S3 Control](../../references/schemes-reference.md#s3)<|MERGE_RESOLUTION|>--- conflicted
+++ resolved
@@ -5,11 +5,7 @@
 
 > This functionality requires an experimental `s3` plugin. [Read More](../../references/plugins-reference.md)
 
-<<<<<<< HEAD
 Frictionless supports reading data from an S3 cloud source. You can read files in any format that is available in your bucket.
-=======
-Frictionless supports data from S3 cloud source. You can read and write files in any format that is available in your bucket.
->>>>>>> 7dffad29
 
 ```bash title="CLI"
 pip install frictionless[s3]
@@ -17,11 +13,7 @@
 
 ## Reading Data
 
-<<<<<<< HEAD
-You can read from this source using `Package/Resource` or `Table` [API](/docs/references/api-reference), for example:
-=======
 You can read from this source using `Package/Resource`, for example:
->>>>>>> 7dffad29
 
 ```python title="Python"
 from pprint import pprint
