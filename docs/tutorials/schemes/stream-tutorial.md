---
title: Stream Tutorial
sidebar_label: Stream
---

Frictionless supports using data stored as File-Like objects in Python.

## Reading Data

> It's recommended to open files in byte-mode. If the file is opened in text-mode, Frictionless will try to re-open it in byte-mode.

<<<<<<< HEAD
You can read Stream using `Package/Resource` or `Table` [API](/docs/references/api-reference), for example:
=======
You can read Stream using `Package/Resource`, for example:
>>>>>>> 7dffad29

```python goodread title="Python"
from pprint import pprint
from frictionless import Resource

with open('data/table.csv', 'rb') as file:
  resource = Resource(file, format='csv')
  pprint(resource.read_rows())
```
```
[{'id': 1, 'name': 'english'}, {'id': 2, 'name': '中国人'}]
```

## Writing Data

<<<<<<< HEAD
The same can be done for writing CSV:
=======
The same is actual for writing:
>>>>>>> 7dffad29

```python goodread title="Python"
from frictionless import Resource

source = Resource(data=[['id', 'name'], [1, 'english'], [2, 'german']])
target = source.write(scheme='stream', format='csv')
pprint(target)
pprint(target.read_rows())
```
```
{'data': <_io.BufferedReader name='/tmp/tmpaxbiv_8_'>,
 'format': 'csv',
 'scheme': 'stream'}
[{'id': 1, 'name': 'english'}, {'id': 2, 'name': 'german'}]
```

## Configuring Data

There are no options available for `StreamControl`.

References:
- [Stream Control](../../references/schemes-reference.md#stream)<|MERGE_RESOLUTION|>--- conflicted
+++ resolved
@@ -9,11 +9,7 @@
 
 > It's recommended to open files in byte-mode. If the file is opened in text-mode, Frictionless will try to re-open it in byte-mode.
 
-<<<<<<< HEAD
-You can read Stream using `Package/Resource` or `Table` [API](/docs/references/api-reference), for example:
-=======
 You can read Stream using `Package/Resource`, for example:
->>>>>>> 7dffad29
 
 ```python goodread title="Python"
 from pprint import pprint
@@ -29,11 +25,7 @@
 
 ## Writing Data
 
-<<<<<<< HEAD
-The same can be done for writing CSV:
-=======
-The same is actual for writing:
->>>>>>> 7dffad29
+A similiar approach can be used for writing:
 
 ```python goodread title="Python"
 from frictionless import Resource
