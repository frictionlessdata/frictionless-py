---
title: Remote Tutorial
sidebar_label: Remote
---

<<<<<<< HEAD
You can read files remotely with Frictionless. This is a basic functionality of Frictionless.
=======
You can use remote files with Frictionless. It's basic functionality.
>>>>>>> 7dffad29

## Reading Data

You can read using `Package/Resource`, for example:

```python goodread title="Python"
from pprint import pprint
from frictionless import Resource

resource = Resource(path='https://raw.githubusercontent.com/frictionlessdata/frictionless-py/master/data/table.csv')
pprint(resource.read_rows())
```
```
[{'id': 1, 'name': 'english'}, {'id': 2, 'name': '中国人'}]
```

## Writing Data

<<<<<<< HEAD
The same can be done for writing:
=======
The same is actual for writing:
>>>>>>> 7dffad29

```python title="Python"
from frictionless import Resource

resource = Resource(path='data/table.csv')
resource.write('https://example.com/data/table.csv') # will POST the file to the server
```

## Configuring Data

There is a `Control` to configure remote data, for example:

```python goodread title="Python"
from pprint import pprint
from frictionless import Resource
from frictionless.plugins.remote import RemoteControl

control = RemoteControl(http_timeout=10)
resource = Resource(path='https://raw.githubusercontent.com/frictionlessdata/frictionless-py/master/data/table.csv', control=control)
pprint(resource.read_rows())
```
```
[{'id': 1, 'name': 'english'}, {'id': 2, 'name': '中国人'}]
```

References:
- [Remote Control](../../references/schemes-reference.md#remote)<|MERGE_RESOLUTION|>--- conflicted
+++ resolved
@@ -3,11 +3,7 @@
 sidebar_label: Remote
 ---
 
-<<<<<<< HEAD
 You can read files remotely with Frictionless. This is a basic functionality of Frictionless.
-=======
-You can use remote files with Frictionless. It's basic functionality.
->>>>>>> 7dffad29
 
 ## Reading Data
 
@@ -26,11 +22,7 @@
 
 ## Writing Data
 
-<<<<<<< HEAD
-The same can be done for writing:
-=======
-The same is actual for writing:
->>>>>>> 7dffad29
+A similar approach can be used for writing:
 
 ```python title="Python"
 from frictionless import Resource
