--- conflicted
+++ resolved
@@ -9,11 +9,7 @@
 
 ## Reading Data
 
-<<<<<<< HEAD
-You can read using `Package/Resource` or `Table` [API](/docs/references/api-reference), for example:
-=======
 You can read using `Package/Resource`, for example:
->>>>>>> 7dffad29
 
 ```python goodread title="Python"
 from pprint import pprint
@@ -39,11 +35,7 @@
 
 ## Configuring Data
 
-<<<<<<< HEAD
 There is a `Control` to configure how Frictionless reads files using this scheme. For example:
-=======
-There is a control to configure how Frictionless handle files using this scheme. For example:
->>>>>>> 7dffad29
 
 ```python title="Python"
 from frictionless import Resource
