--- conflicted
+++ resolved
@@ -11,16 +11,11 @@
 
 > This guide assumes basic familiarity with the Frictionless Framework. To learn more, please read the [Introduction](https://framework.frictionlessdata.io/docs/guides/introduction) and [Quick Start](https://framework.frictionlessdata.io/docs/guides/quick-start).
 
-<<<<<<< HEAD
 Extracting data means reading tabular data from a source. We can use various customizations for this process such as providing a file format, table schema, limiting fields or rows amount, and much more. This guide will discuss the main `extract` functions (`extract`, `extract_resource`, `extract_package`) and will then go into more advanced details about the `Resource Class`, `Package Class`, `Header Class`, and `Row Class`.
 
-
 Let's see this with some real files:
 
-> Download [`country-3.csv`](https://raw.githubusercontent.com/frictionlessdata/frictionless-py/master/data/country-3.csv) and [`capital-3.csv`](https://raw.githubusercontent.com/frictionlessdata/frictionless-py/master/data/capital-3.csv) into the `data` folder to reproduce the examples.
-=======
 > Download [`country-3.csv`](https://raw.githubusercontent.com/frictionlessdata/frictionless-py/master/data/country-3.csv) to reproduce the examples (right-click and "Save link as").
->>>>>>> c2e99309
 
 ```bash goodread title="CLI"
 cat country-3.csv
@@ -33,10 +28,8 @@
 4,5,Italy,60
 5,4,Spain,47
 ```
-<<<<<<< HEAD
-=======
+
 > Download [`capital-3.csv`](https://raw.githubusercontent.com/frictionlessdata/frictionless-py/master/data/capital-3.csv) to reproduce the examples (right-click and "Save link as").
->>>>>>> c2e99309
 
 ```bash goodread title="CLI"
 cat capital-3.csv
@@ -134,14 +127,9 @@
 
 resource = Resource('capital-3.csv')
 resource.infer()
-<<<<<<< HEAD
 # as an example, in the next line we will append the schema
-resource.schema.missing_values.append('3') # this sets 3 as a missing value
-resource.to_yaml('tmp/capital.resource.yaml') # NOTE: use to_json for JSON format
-=======
 resource.schema.missing_values.append('3') # will interpret 3 as a missing value
-resource.to_yaml('capital.resource.yaml')
->>>>>>> c2e99309
+resource.to_yaml('capital.resource.yaml') # use resource.to_json for JSON format
 ```
 You can also use a pre-made descriptor file. 
 
@@ -381,15 +369,9 @@
 
 ## Row Class
 
-<<<<<<< HEAD
 The `extract`, `resource.read_rows()` and other functions return or yield row objects. In Python, this returns a dictionary with the following information. Note: this example uses the [Detector object](/docs/guides/framework/detector-guide), which tweaks how different aspects of metadata are detected.
 
-```python title="Python"
-=======
-The `extract`, `resource.read_rows()` and other functions return or yield row objects. In Python, this returns a dictionary with the following information:
-
-```python goodread title="Python"
->>>>>>> c2e99309
+```python goodread title="Python"
 from frictionless import Resource, Detector
 
 detector = Detector(schema_patch={'missingValues': ['1']})
