--- conflicted
+++ resolved
@@ -67,21 +67,33 @@
   'Row at position 3 is duplicated: the same as row at position "2"']]
 ```
 
-<<<<<<< HEAD
+### ASCII Value
+
+If you want to skip non-ascii characters, this check helps to notify if there are any in data during validation. Here is how we can use this check:
+
+```python script title="Python"
+from pprint import pprint
+from frictionless import validate, checks
+
+source=[["s.no","code"],[1,"ssµ"]]
+report = validate(
+        source,
+        checks=[checks.ascii_value()],
+    )
+print(report.flatten(["code", "message"]))
+```
+```
+[['non-ascii', 'The cell ssµ in row at position 2 and field code at position 2 has an error: the cell contains non-ascii characters']]
+```
+
 ### Deviated Cell
 
 This check identifies deviated cells from the normal ones. To flag the deviated cell, the check compares the length of the characters in each cell with a threshold value. The threshold value is either 5000 or value calculated using Python's built-in `statistics` module which is average plus(+) three standard deviation. The exact algorithm can be found [here](https://github.com/frictionlessdata/frictionless-py/blob/main/frictionless/checks/cell/deviated_value.py). For example:
-=======
-### ASCII Value
-
-If you want to skip non-ascii characters, this check helps to notify if there are any in data during validation. Here is how we can use this check:
->>>>>>> b276ece9
-
-```python script title="Python"
-from pprint import pprint
-from frictionless import validate, checks
-
-<<<<<<< HEAD
+
+```python script title="Python"
+from pprint import pprint
+from frictionless import validate, checks
+
 report = validate(
         "data/issue-1066.csv",
         checks=[
@@ -99,20 +111,6 @@
 [['deviated-cell', 'cell at row "35" and field "Gestore" has deviated size']]
 ```
 
-=======
-source=[["s.no","code"],[1,"ssµ"]]
-report = validate(
-        source,
-        checks=[checks.ascii_value()],
-    )
-print(report.flatten(["code", "message"]))
-```
-```
-[['non-ascii', 'The cell ssµ in row at position 2 and field code at position 2 has an error: the cell contains non-ascii characters']]
-```
-
-
->>>>>>> b276ece9
 ### Deviated Value
 
 This check uses Python's built-in `statistics` module to check a field's data for deviations. By default, deviated values are outside of the average +- three standard deviations. Take a look at the [API Reference](https://github.com/frictionlessdata/frictionless-py/blob/master/docs/target/api-reference/README.md#deviatedvaluecheck) for more details about available options and default values. The exact algorithm can be found [here](https://github.com/frictionlessdata/frictionless-py/blob/7ae8bae9a9197adbfe443233a6bad8a94e065ece/frictionless/checks/heuristic.py#L94). For example:
