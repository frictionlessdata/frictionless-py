# Contributing

## General Guideline

We use Github as a code and issues hosting platform. To report a bug or propose a new feature, please open an issue. For pull requests, we would ask you initially create an issue and then create a pull requests linked to this issue.

## Docs Contribution

To contribute to the documentation, please find an article in the `docs` folder and update its contents. Here is a list of hand-written sections:
- `docs/guides`
- `docs/tutorials`

Some documentation is generated (for more information see `docs/build.py`). Here is a list of generated sections (excluding `overview/whats-next` docs):
- `docs/references` (from the codebase's docstrings)
- `docs/development` (from the repository root's docs)

You can test this documentation using [Goodread](https://github.com/roll/goodread-py). Goodread executes Python and Bash codeblocks in Markdown and writes the results back. Here is a quick example:

> Run `goodread` against an article only if you consider the article to be a trusted source.It will execute codeblocks marked by the `goodread` property.

```bash
goodread docs/guides/basic-examples.md --diff # get the diff
goodread docs/guides/basic-examples.md --print # print the doc
goodread docs/guides/basic-examples.md # update inline
```

It's possible to run this documentation portal locally but it requires Node.js 12+ installed on your computer:

```bash
cd portal
npm install
npm start
```

<<<<<<< HEAD
Alternatively, you can run the documentation portal with Docker. With
both Docker and Docker Compose installed on the system, first build the
docker container with:

```
docker build --rm -t frictionless-docs .
```

then, every time you want to run the documentation portal locally, run:

```
docker-compose up
```

then open http://localhost:3000 on a web browser to see the portal.

To update a reference in `docs/references` and some other generated documents please update codebaes docstrings or root documents. For more information about generated documentation see `docs/build.py`.
=======
To update a reference in `docs/references` and some other generated documents please update codebase docstrings or root documents. For more information about generated documentation see `docs/build.py`.
>>>>>>> 47b98949

## Code Contribution

Frictionless is a Python3.6+ framework, and it uses some basically standard Python tools for the development process:
- testing: `pytest`
- linting: `pylama`
- formatting: `black`
- type checking: `mypy` (under construction)

It's a commonplace but, of course, you need `git` to work on the project, also `make` is recommended. After cloning the repository, it's recommended to create a virtual environment and install the dependencies:

> it will install a `git commit` hook running the tests

```bash
python3.8 -m venv .python
source .python/bin/activate
pip install wheel
make install
alias "frictionless=python -m frictionless"
```

Then you can run various make commands:
- `make docs` - build the docs
- `make format` - format source code
- `make install` - install the dependencies (we did before)
- `make lint` - lint the project
- `make release` - release a new version
- `make test` - run the tests
- `make test-ci` - run the tests (including integration)

Of course, it's possible and recommended to run underlying commands like `pytest` or `pylama` to speed up the development process.

## Release Process

To release a new version:
- check that you have push access to the `master` branch
- update `frictionless/assets/VERSION` following the SemVer standard
- add changes to `CHANGELOG.md` if it's not a patch release (major or micro)
- run `make release` which create a release commit and tag and push it to Github
- an actual release will happen on the Travis CI platform after running the tests<|MERGE_RESOLUTION|>--- conflicted
+++ resolved
@@ -32,7 +32,6 @@
 npm start
 ```
 
-<<<<<<< HEAD
 Alternatively, you can run the documentation portal with Docker. With
 both Docker and Docker Compose installed on the system, first build the
 docker container with:
@@ -50,9 +49,6 @@
 then open http://localhost:3000 on a web browser to see the portal.
 
 To update a reference in `docs/references` and some other generated documents please update codebaes docstrings or root documents. For more information about generated documentation see `docs/build.py`.
-=======
-To update a reference in `docs/references` and some other generated documents please update codebase docstrings or root documents. For more information about generated documentation see `docs/build.py`.
->>>>>>> 47b98949
 
 ## Code Contribution
 
